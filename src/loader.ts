import Application, { Context, Next } from 'koa';
import passport from 'koa-passport';
import jwt, { Options } from 'koa-jwt';
import config from 'config';

import logger from 'logger';
import UserService from 'services/user.service';
import Settings from 'services/settings.service';
import authRouterGenerator from 'routes/auth.router';
import { router as TwitterRouter } from 'routes/auth/twitter.router';
import FacebookProvider from 'providers/facebook.provider';
import LocalProvider from 'providers/local.provider';
import GoogleProvider from 'providers/google.provider';
import AppleProvider from 'providers/apple.provider';
import TwitterProvider from 'providers/twitter.provider';
import OktaService from 'services/okta.service';
import OktaFacebookProvider from 'providers/okta.facebook.provider';
import OktaGoogleProvider from 'providers/okta.google.provider';

export async function loadRoutes(app: Application): Promise<void> {
    logger.debug('Loading OAuth middleware...');

    if (config.get('authProvider') === 'CT') {
        FacebookProvider.registerStrategies();
        GoogleProvider.registerStrategies();
        AppleProvider.registerStrategies();
    } else {
        OktaFacebookProvider.registerStrategies();
        OktaGoogleProvider.registerStrategies();
    }

    TwitterProvider.registerStrategies();
    LocalProvider.registerStrategies();

    app.use(passport.initialize());
    app.use(passport.session());

    const getToken: (ctx: Context, opts: Options) => string = (ctx: Context, opts: Options) => {
        // External requests use the standard 'authorization' header, but internal requests use 'authentication' instead
        // so we need a custom function to load the token. Why don't we use authorization on both will always elude me...

        if (!ctx.headers || (!ctx.headers.authorization && !ctx.headers.authentication)) {
            return;
        }

        if (ctx.headers.authentication && !ctx.headers.authorization) {
            /**
             * @deprecate Use the `authorization` header instead.
             */
            return ctx.headers.authentication;
        }

        const parts: string[] = ctx.headers.authorization.split(' ');

        if (parts.length === 2) {
            const scheme: string = parts[0];
            const credentials: string = parts[1];

            if (/^Bearer$/i.test(scheme)) {
                return credentials;
            }
        }
        if (!opts.passthrough) {
            ctx.throw(401, 'Bad Authorization header format. Format is "Authorization: Bearer <token>"');
        }
    };

    logger.debug('Loading JWT middleware...');
    app.use(jwt({
        secret: Settings.getSettings().jwt.secret,
<<<<<<< HEAD
        passthrough: Settings.getSettings().jwt.passthrough,
        isRevoked: config.get('authProvider') === 'CT' ? UserService.checkRevokedToken : OktaService.checkRevokedToken,
=======
        passthrough: true,
        isRevoked: UserService.checkRevokedToken,
>>>>>>> c5cdd18f
        getToken
    }));

    logger.debug('Loading JWT validation middleware...');
    app.use(async (ctx: Context, next: Next) => {
        if (ctx.state.jwtOriginalError?.message === 'Token revoked') {
            return ctx.throw(401, 'Your token is outdated. Please use /auth/login to login and /auth/generate-token to generate a new token.');
        }
        if (ctx.state.jwtOriginalError?.message === 'jwt malformed') {
            return ctx.throw(401, 'Your token is invalid. Please use /auth/login to login and /auth/generate-token to generate a new token.');
        }

        return next();
    });

    // Load routes
    logger.debug('Loading routes...');
    app.use(authRouterGenerator(config.get('authProvider')).routes());
    app.use(TwitterRouter.routes());

    logger.debug('Loaded routes correctly!');
}<|MERGE_RESOLUTION|>--- conflicted
+++ resolved
@@ -68,13 +68,8 @@
     logger.debug('Loading JWT middleware...');
     app.use(jwt({
         secret: Settings.getSettings().jwt.secret,
-<<<<<<< HEAD
-        passthrough: Settings.getSettings().jwt.passthrough,
         isRevoked: config.get('authProvider') === 'CT' ? UserService.checkRevokedToken : OktaService.checkRevokedToken,
-=======
         passthrough: true,
-        isRevoked: UserService.checkRevokedToken,
->>>>>>> c5cdd18f
         getToken
     }));
 
