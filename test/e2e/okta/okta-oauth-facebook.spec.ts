import chai from 'chai';
import config from 'config';
import nock from 'nock';
import crypto from 'crypto';
import JWT from 'jsonwebtoken';

import {closeTestAgent, getTestAgent} from '../utils/test-server';
import type request from 'superagent';
import sinon, {SinonSandbox} from 'sinon';
import {stubConfigValue} from '../utils/helpers';
import {
    getMockOktaUser, mockGetUserByOktaId,
    mockOktaCreateUser,
    mockOktaGetUserByEmail,
    mockOktaOAuthToken,
    mockOktaSendActivationEmail,
} from './okta.mocks';
import {
    JWTPayload,
    OktaOAuthProvider,
    OktaOAuthTokenPayload,
    OktaSuccessfulOAuthTokenResponse,
    OktaUser
} from 'services/okta.interfaces';

chai.should();

let requester: ChaiHttp.Agent;
let sandbox: SinonSandbox;

nock.disableNetConnect();
nock.enableNetConnect(process.env.HOST_IP);

describe('[OKTA] Facebook auth endpoint tests', () => {

    before(async () => {
        if (process.env.NODE_ENV !== 'test') {
            throw Error(`Running the test suite with NODE_ENV ${process.env.NODE_ENV} may result in permanent data loss. Please use NODE_ENV=test.`);
        }
    });

    beforeEach(async () => {
        sandbox = sinon.createSandbox();
        stubConfigValue(sandbox, { 'okta.facebookIdP': 'GFW_FB_IDP' });

        requester = await getTestAgent(true);
    });

    it('Visiting /auth/facebook while not being logged in should redirect to Okta\'s OAuth URL', async () => {
        const response: request.Response = await requester.get(`/auth/facebook`).redirects(0);
        response.should.redirect;
        response.header.location.should.contain(config.get('okta.url'));
        response.header.location.should.match(/oauth2\/default\/v1\/authorize/);
        response.header.location.should.contain(`client_id=${config.get('okta.clientId')}`);
        response.header.location.should.contain(`response_type=code`);
        response.header.location.should.contain(`response_mode=query`);
        response.header.location.should.match(/scope=openid(.*)profile(.*)email/);
        response.header.location.should.contain(`idp=${config.get('okta.facebookIdP')}`);
        response.header.location.should.match(/state=\w/);

        const encodedRedirectUri: string = encodeURIComponent(`${config.get('server.publicUrl')}/auth/authorization-code/callback`);
        response.header.location.should.contain(`redirect_uri=${encodedRedirectUri}`);
    });

    it('Visiting /auth/facebook with query parameter indicating GFW should redirect to Okta\'s OAuth URL with the correct IDP for GFW', async () => {
        const response: request.Response = await requester.get(`/auth/facebook?origin=gfw`).redirects(0);
        response.should.redirect;
        response.header.location.should.contain(config.get('okta.url'));
        response.header.location.should.match(/oauth2\/default\/v1\/authorize/);
        response.header.location.should.contain(`client_id=${config.get('okta.clientId')}`);
        response.header.location.should.contain(`response_type=code`);
        response.header.location.should.contain(`response_mode=query`);
        response.header.location.should.match(/scope=openid(.*)profile(.*)email/);
        response.header.location.should.contain(`idp=${config.get('okta.facebookIdP')}`);
        response.header.location.should.match(/state=\w/);

        const encodedRedirectUri: string = encodeURIComponent(`${config.get('server.publicUrl')}/auth/authorization-code/callback`);
        response.header.location.should.contain(`redirect_uri=${encodedRedirectUri}`);
    });

    it('Visiting /auth/facebook with query parameter indicating PREP should redirect to Okta\'s OAuth URL with the correct IDP for PREP', async () => {
        const response: request.Response = await requester.get(`/auth/facebook?origin=prep`).redirects(0);
        response.should.redirect;
        response.header.location.should.contain(config.get('okta.url'));
        response.header.location.should.match(/oauth2\/default\/v1\/authorize/);
        response.header.location.should.contain(`client_id=${config.get('okta.clientId')}`);
        response.header.location.should.contain(`response_type=code`);
        response.header.location.should.contain(`response_mode=query`);
        response.header.location.should.match(/scope=openid(.*)profile(.*)email/);
        response.header.location.should.contain(`idp=${config.get('okta.facebookIdP')}`);
        response.header.location.should.match(/state=\w/);

        const encodedRedirectUri: string = encodeURIComponent(`${config.get('server.publicUrl')}/auth/authorization-code/callback`);
        response.header.location.should.contain(`redirect_uri=${encodedRedirectUri}`);
    });

    it('Visiting /auth/facebook/token with a valid Facebook OAuth token for an existing user should generate a new token for the existing user', async () => {
        const providerId: string = '10216001184997572';
        const user: OktaUser = getMockOktaUser({
            email: 'john.doe@vizzuality.com',
            displayName: 'John Doe',
            provider: OktaOAuthProvider.FACEBOOK,
            providerId,
        });

        mockOktaGetUserByEmail(user.profile);

        const proof: string = crypto.createHmac('sha256', config.get('settings.thirdParty.rw.facebook.clientSecret'))
            .update('TEST_FACEBOOK_OAUTH2_ACCESS_TOKEN')
            .digest('hex');

        nock('https://graph.facebook.com')
            .get('/v2.6/me')
            .query({
                appsecret_proof: proof,
                fields: 'id,name,last_name,first_name,middle_name,email',
                access_token: 'TEST_FACEBOOK_OAUTH2_ACCESS_TOKEN'
            })
            .reply(200, {
                id: providerId,
                name: 'John Doe',
                last_name: 'Doe',
                first_name: 'John',
                email: 'john.doe@vizzuality.com'
            });

        const response: request.Response = await requester.get(`/auth/facebook/token?access_token=TEST_FACEBOOK_OAUTH2_ACCESS_TOKEN`);
        response.status.should.equal(200);
        response.should.be.json;
        response.body.should.be.an('object');
        response.body.should.have.property('token').and.be.a('string');

        const tokenPayload: JWTPayload = JWT.verify(response.body.token, process.env.JWT_SECRET) as JWTPayload;
        tokenPayload.should.have.property('id').and.eql(user.profile.legacyId);
        tokenPayload.should.have.property('role').and.eql('USER');
        tokenPayload.should.have.property('email').and.eql(user.profile.email);
        tokenPayload.should.have.property('extraUserData').and.eql({ apps: user.profile.apps });
        tokenPayload.should.have.property('photo').and.eql(user.profile.photo);
        tokenPayload.should.have.property('name').and.eql(user.profile.displayName);
    });

    it('Visiting /auth/facebook/token with a valid Facebook OAuth token for an NON-existing user should create the user and generate a new token', async () => {
        const providerId: string = '10216001184997572';
        const user: OktaUser = getMockOktaUser({
            email: 'john.doe@vizzuality.com',
            displayName: 'John Doe',
            provider: OktaOAuthProvider.FACEBOOK,
            providerId,
        });

        // Mock user not found
        nock(config.get('okta.url'))
            .get(`/api/v1/users/${user.profile.email}`)
            .reply(404, {
                'errorCode': 'E0000007',
                'errorSummary': `Not found: Resource not found: ${user.profile.email} (User)`,
                'errorLink': 'E0000007',
                'errorId': 'oaeM-EhNh-aRXmmjoxRYFUgLQ',
                'errorCauses': []
            });

        mockOktaCreateUser(user, {
            email: 'john.doe@vizzuality.com',
            name: 'John Doe',
            photo: null,
            role: 'USER',
            apps: [],
            provider: OktaOAuthProvider.FACEBOOK,
            providerId,
        });

        mockOktaSendActivationEmail(user);

        const proof: string = crypto.createHmac('sha256', config.get('settings.thirdParty.rw.facebook.clientSecret'))
            .update('TEST_FACEBOOK_OAUTH2_ACCESS_TOKEN')
            .digest('hex');

        nock('https://graph.facebook.com')
            .get('/v2.6/me')
            .query({
                appsecret_proof: proof,
                fields: 'id,name,last_name,first_name,middle_name,email',
                access_token: 'TEST_FACEBOOK_OAUTH2_ACCESS_TOKEN'
            })
            .reply(200, {
                id: providerId,
                name: 'John Doe',
                last_name: 'Doe',
                first_name: 'John',
                email: 'john.doe@vizzuality.com'
            });

        const response: request.Response = await requester.get(`/auth/facebook/token?access_token=TEST_FACEBOOK_OAUTH2_ACCESS_TOKEN`);
        response.status.should.equal(200);
        response.should.be.json;
        response.body.should.be.an('object');
        response.body.should.have.property('token').and.be.a('string');

        const tokenPayload: JWTPayload = JWT.verify(response.body.token, process.env.JWT_SECRET) as JWTPayload;
        tokenPayload.should.have.property('id').and.eql(user.profile.legacyId);
        tokenPayload.should.have.property('role').and.eql('USER');
        tokenPayload.should.have.property('email').and.eql(user.profile.email);
        tokenPayload.should.have.property('extraUserData').and.eql({ apps: user.profile.apps });
        tokenPayload.should.have.property('photo').and.eql(user.profile.photo);
        tokenPayload.should.have.property('name').and.eql(user.profile.displayName);
    });

<<<<<<< HEAD
    it('Visiting /auth/facebook/token with a valid Facebook OAuth token with a user that **does not have email** should create the user with a fake email and generate a new token', async () => {
        const providerId: string = '10216001184997572';
        const user: OktaUser = getMockOktaUser({
            email: `${providerId}@facebook.com`,
            displayName: 'John Doe',
            provider: OktaOAuthProvider.FACEBOOK,
            providerId,
        });

        // Mock user not found
        nock(config.get('okta.url'))
            .get(`/api/v1/users/${user.profile.email}`)
            .reply(404, {
                'errorCode': 'E0000007',
                'errorSummary': `Not found: Resource not found: ${user.profile.email} (User)`,
                'errorLink': 'E0000007',
                'errorId': 'oaeM-EhNh-aRXmmjoxRYFUgLQ',
                'errorCauses': []
            });

        mockOktaCreateUser(user, {
            email: `${providerId}@facebook.com`,
            name: 'John Doe',
            photo: null,
            role: 'USER',
            apps: [],
            provider: OktaOAuthProvider.FACEBOOK,
            providerId,
        });

        mockOktaSendActivationEmail(user);

        const proof: string = crypto.createHmac('sha256', config.get('settings.thirdParty.rw.facebook.clientSecret'))
            .update('TEST_FACEBOOK_OAUTH2_ACCESS_TOKEN')
            .digest('hex');

        nock('https://graph.facebook.com')
            .get('/v2.6/me')
            .query({
                appsecret_proof: proof,
                fields: 'id,name,last_name,first_name,middle_name,email',
                access_token: 'TEST_FACEBOOK_OAUTH2_ACCESS_TOKEN'
            })
            .reply(200, {
                id: providerId,
                name: 'John Doe',
                last_name: 'Doe',
                first_name: 'John',
            });

        const response: request.Response = await requester.get(`/auth/facebook/token?access_token=TEST_FACEBOOK_OAUTH2_ACCESS_TOKEN`);
        response.status.should.equal(200);
        response.should.be.json;
        response.body.should.be.an('object');
        response.body.should.have.property('token').and.be.a('string');

        const tokenPayload: JWTPayload = JWT.verify(response.body.token, process.env.JWT_SECRET) as JWTPayload;
        tokenPayload.should.have.property('id').and.eql(user.profile.legacyId);
        tokenPayload.should.have.property('role').and.eql('USER');
        tokenPayload.should.have.property('email').and.eql(user.profile.email);
        tokenPayload.should.have.property('extraUserData').and.eql({ apps: user.profile.apps });
        tokenPayload.should.have.property('photo').and.eql(user.profile.photo);
        tokenPayload.should.have.property('name').and.eql(user.profile.displayName);
    });

    it('Visiting /auth/facebook providing the callbackUrl as query parameter should redirect the user to the callbackUrl after a successful login', async () => {
        // Start Facebook login
        const response: request.Response = await requester.get(`/auth/facebook?callbackUrl=https://www.google.com`).redirects(0);
        response.should.redirect;

        const tokenResponse: OktaSuccessfulOAuthTokenResponse = mockOktaOAuthToken();
        const tokenData: OktaOAuthTokenPayload = JWT.decode(tokenResponse.access_token) as OktaOAuthTokenPayload;
        const user: OktaUser = getMockOktaUser();
        mockGetUserByOktaId(tokenData.uid, user);

        // Callback code - should pick up the callbackUrl previously set
        const responseOne: request.Response = await requester.get(`/auth/authorization-code/callback?code=EXAMPLE`).redirects(0);
        responseOne.should.redirect;
        responseOne.should.redirectTo(new RegExp(`/auth/success$`));

        const responseTwo: request.Response = await requester.get('/auth/success').redirects(0);
        responseTwo.should.redirect;
        responseTwo.should.redirectTo('https://www.google.com');
    });

=======
>>>>>>> fba0f00a
    afterEach(async () => {
        if (!nock.isDone()) {
            throw new Error(`Not all nock interceptors were used: ${nock.pendingMocks()}`);
        }

        sandbox.restore();
        await closeTestAgent();
    });
});<|MERGE_RESOLUTION|>--- conflicted
+++ resolved
@@ -205,94 +205,6 @@
         tokenPayload.should.have.property('name').and.eql(user.profile.displayName);
     });
 
-<<<<<<< HEAD
-    it('Visiting /auth/facebook/token with a valid Facebook OAuth token with a user that **does not have email** should create the user with a fake email and generate a new token', async () => {
-        const providerId: string = '10216001184997572';
-        const user: OktaUser = getMockOktaUser({
-            email: `${providerId}@facebook.com`,
-            displayName: 'John Doe',
-            provider: OktaOAuthProvider.FACEBOOK,
-            providerId,
-        });
-
-        // Mock user not found
-        nock(config.get('okta.url'))
-            .get(`/api/v1/users/${user.profile.email}`)
-            .reply(404, {
-                'errorCode': 'E0000007',
-                'errorSummary': `Not found: Resource not found: ${user.profile.email} (User)`,
-                'errorLink': 'E0000007',
-                'errorId': 'oaeM-EhNh-aRXmmjoxRYFUgLQ',
-                'errorCauses': []
-            });
-
-        mockOktaCreateUser(user, {
-            email: `${providerId}@facebook.com`,
-            name: 'John Doe',
-            photo: null,
-            role: 'USER',
-            apps: [],
-            provider: OktaOAuthProvider.FACEBOOK,
-            providerId,
-        });
-
-        mockOktaSendActivationEmail(user);
-
-        const proof: string = crypto.createHmac('sha256', config.get('settings.thirdParty.rw.facebook.clientSecret'))
-            .update('TEST_FACEBOOK_OAUTH2_ACCESS_TOKEN')
-            .digest('hex');
-
-        nock('https://graph.facebook.com')
-            .get('/v2.6/me')
-            .query({
-                appsecret_proof: proof,
-                fields: 'id,name,last_name,first_name,middle_name,email',
-                access_token: 'TEST_FACEBOOK_OAUTH2_ACCESS_TOKEN'
-            })
-            .reply(200, {
-                id: providerId,
-                name: 'John Doe',
-                last_name: 'Doe',
-                first_name: 'John',
-            });
-
-        const response: request.Response = await requester.get(`/auth/facebook/token?access_token=TEST_FACEBOOK_OAUTH2_ACCESS_TOKEN`);
-        response.status.should.equal(200);
-        response.should.be.json;
-        response.body.should.be.an('object');
-        response.body.should.have.property('token').and.be.a('string');
-
-        const tokenPayload: JWTPayload = JWT.verify(response.body.token, process.env.JWT_SECRET) as JWTPayload;
-        tokenPayload.should.have.property('id').and.eql(user.profile.legacyId);
-        tokenPayload.should.have.property('role').and.eql('USER');
-        tokenPayload.should.have.property('email').and.eql(user.profile.email);
-        tokenPayload.should.have.property('extraUserData').and.eql({ apps: user.profile.apps });
-        tokenPayload.should.have.property('photo').and.eql(user.profile.photo);
-        tokenPayload.should.have.property('name').and.eql(user.profile.displayName);
-    });
-
-    it('Visiting /auth/facebook providing the callbackUrl as query parameter should redirect the user to the callbackUrl after a successful login', async () => {
-        // Start Facebook login
-        const response: request.Response = await requester.get(`/auth/facebook?callbackUrl=https://www.google.com`).redirects(0);
-        response.should.redirect;
-
-        const tokenResponse: OktaSuccessfulOAuthTokenResponse = mockOktaOAuthToken();
-        const tokenData: OktaOAuthTokenPayload = JWT.decode(tokenResponse.access_token) as OktaOAuthTokenPayload;
-        const user: OktaUser = getMockOktaUser();
-        mockGetUserByOktaId(tokenData.uid, user);
-
-        // Callback code - should pick up the callbackUrl previously set
-        const responseOne: request.Response = await requester.get(`/auth/authorization-code/callback?code=EXAMPLE`).redirects(0);
-        responseOne.should.redirect;
-        responseOne.should.redirectTo(new RegExp(`/auth/success$`));
-
-        const responseTwo: request.Response = await requester.get('/auth/success').redirects(0);
-        responseTwo.should.redirect;
-        responseTwo.should.redirectTo('https://www.google.com');
-    });
-
-=======
->>>>>>> fba0f00a
     afterEach(async () => {
         if (!nock.isDone()) {
             throw new Error(`Not all nock interceptors were used: ${nock.pendingMocks()}`);
